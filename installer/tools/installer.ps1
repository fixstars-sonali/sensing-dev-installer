--- conflicted
+++ resolved
@@ -1,353 +1,349 @@
-<#
-.SYNOPSIS
-Installs the Sensing SDK.
-
-.DESCRIPTION
-This script downloads and installs the Sensing SDK. You can specify a particular version or the latest version will be installed by default. It supports both .zip and .msi installers.
-
-.PARAMETER version
-Specifies the version of the Sensing SDK to be installed. Default is 'latest'.
-
-.PARAMETER user
-Specifies the username for which the Sensing SDK will be installed. This determines the installation path in the user's LOCALAPPDATA.
-
-.PARAMETER Url
-URL of the Sensing SDK installer. If not provided, the script constructs the URL based on the specified or default version.
-
-.PARAMETER installPath
-The installation path for the Sensing SDK. Default is the sensing-dev-installer directory in the user's LOCALAPPDATA.
-
-.PARAMETER InstallOpenCV
-If set, the script will also install OpenCV. This is not done by default.
-
-.EXAMPLE
-PS C:\> .\installer.ps1 -version 'v24.09.03' -user 'Admin' -Url 'http://example.com'
-
-This example demonstrates how to run the script with custom version, user, and URL values.
-
-.EXAMPLE
-PS C:\> .\installer.ps1 -InstallOpenCV
-
-This example demonstrates how to run the script with the default settings and includes the installation of OpenCV.
-
-.NOTES
-Ensure that you have the necessary permissions to install software and write to the specified directories.
-
-.LINK
-http://example.com/documentation-link
-
-#>
-
-param(
-  [string]$version,
-  [string]$user,
-  [string]$Url,
-  [string]$installPath,
-  [switch]$InstallOpenCV = $false,
-  [string]$LocalInstaller
-)
-
-function Test-WritePermission {
-  param (
-    [string]$path,
-    [string]$user = $env:USERNAME
-  )
-  if (-not $user) {
-    $user = $env:USERNAME
-  }
-  $user = "$env:USERDOMAIN\$user"
-  $writeAllowed = $false
-  $acl = Get-Acl $path
-  $securityIdentifier = New-Object System.Security.Principal.NTAccount($user)
-
-  foreach ($access in $acl.Access) {
-    if ($access.IdentityReference -eq $securityIdentifier) {
-      if (
-        ( 
-          $access.FileSystemRights -match "Write" -or 
-          $access.FileSystemRights -match "FullControl"
-        ) -and 
-        $access.AccessControlType -eq "Allow") {
-        Write-Host "$user has write permission for $path"
-        $writeAllowed = $true
-        break
-      }
-    }
-  }
-
-  if (-not $writeAllowed) {
-    Write-Host "$user needs write permission for $path"
-  }
-
-  return $writeAllowed
-}
-
-function Get-LatestVersion {
-  [CmdletBinding()]
-  param (
-    [string]$Repository = "Sensing-Dev/sensing-dev-installer"
-  )
-
-  $RepoApiUrl = "https://api.github.com/repos/$Repository/releases/latest"
-
-  try {
-    $response = Invoke-RestMethod -Uri $RepoApiUrl -Headers @{Accept = "application/vnd.github.v3+json" }
-    $latestVersion = $response.tag_name
-
-    if ($latestVersion) {
-      Write-Output $latestVersion
-    }
-    else {
-      Write-Error "Latest version not found."
-      exit 1
-    }
-  }
-  catch {
-    Write-Error "Error fetching the latest version: $_"
-    exit 1
-  }
-}
-
-function Install-ZIP(){
-  param (
-    [string] $installPath,
-    [string] $installerName,
-    [string] $installerPostfixName,
-    [string] $versionNum,
-    # exit code
-    [Parameter(Mandatory = $false)]
-    [int32] $ProcessExit = 0
-  )
-  begin {
-    # Clear-Host
-    $script:Date = Get-Date -Format "dddd MM/dd/yyyy HH:mm K"
-    Write-Host "--------------------------------------" -ForegroundColor Green
-    Write-Host " Start Installation Zip $script:Date" -ForegroundColor Green
-  }
-  process {
-    if(-not $LocalInstaller)
-    {
-      $tempZipPath = "${env:TEMP}\${installerName}.zip"
-      Invoke-WebRequest -Uri $script:Url -OutFile $tempZipPath -Verbose
-    }
-    else{
-      $tempZipPath = $LocalInstaller
-    }
-
-    Add-Type -AssemblyName System.IO.Compression.FileSystem
-
-    $tempExtractionPath = "$installPath\_tempExtraction"
-    # Create the temporary extraction directory if it doesn't exist
-    if (-not (Test-Path $tempExtractionPath)) {
-      New-Item -Path $tempExtractionPath -ItemType Directory
-    }
-    # Attempt to extract to the temporary extraction directory
-    try {
-      Expand-Archive -Path $tempZipPath -DestinationPath $tempExtractionPath 
-      Start-Sleep -Seconds 5
-      Get-ChildItem -Path $tempExtractionPath
-      # If extraction is successful, replace the old contents with the new
-      $installPath = "$installPath\$installerName"
-      if (Test-Path -Path ${installPath}) {
-        Get-ChildItem -Path $installPath -Recurse | Remove-Item -Force -Recurse
-      }
-      else {
-        New-Item -Path $installPath -ItemType Directory
-      }
-      Move-Item -Path "$tempExtractionPath\${installerName}${installerPostfixName}-${versionNum}-win64\*" -Destination $installPath -Force
-
-      # Cleanup the temporary extraction directory
-      Remove-Item -Path $tempExtractionPath -Force -Recurse
-    }
-    catch {
-      $ProcessExit = 1      
-    }    
-    # Optionally delete the ZIP file after extraction
-    Remove-Item -Path $tempZipPath -Force
-  }
-  end {
-
-    if ($ProcessExit -eq 0) {
-        Write-Host " Success installing Zip  at $script:Date" -ForegroundColor Green
-        Write-Host "--------------------------------------" -ForegroundColor Green
-    }
-    else {
-        # Optional: Cleanup the temporary extraction directory
-        Remove-Item -Path $tempExtractionPath -Force -Recurse
-        Write-Error "Extraction failed. Original contents remain unchanged."
-        Write-Error " $ProcessExit Failed installing Zip  at $script:Date"
-        Write-Host "--------------------------------------" -ForegroundColor Green
-        exit $ProcessExit
-    }
-    return $ProcessExit
-  }
-}
-
-function Install-MSI(){
-  param (
-    [string] $installPath,
-    [string] $installerName,
-    # exit code
-    [Parameter(Mandatory = $false)]
-    [int32] $ProcessExit = 0
-  )
-  begin {
-    # Clear-Host
-    $script:Date = Get-Date -Format "dddd MM/dd/yyyy HH:mm K"
-    Write-Host "--------------------------------------" -ForegroundColor Green
-    Write-Host " Start Installation MSI $script:Date" -ForegroundColor Green
-  }
-  process {
-
-    $installPath = "$installPath\$installerName"
-
-    # Download MSI to a temp location
-    if(-not $LocalInstaller){
-
-      $tempMsiPath = "${env:TEMP}\${installerName}.msi"
-      Invoke-WebRequest -Uri $script:Url -OutFile $tempMsiPath -Verbose
-    }
-    else{
-      $tempMsiPath = $LocalInstaller
-    }
-
-    $log = "${env:TEMP}\${installerName}__install.log"
-    $hasAccess = Test-WritePermission -user $user -path $installPath
-
-    if($hasAccess){
-      Start-Process -Wait -FilePath "msiexec.exe" -ArgumentList "/i ${tempMsiPath} INSTALL_ROOT=${installPath} /qb /l*v ${log}" 
-    }
-    else {
-      Start-Process -Wait -FilePath "msiexec.exe" -ArgumentList "/i ${tempMsiPath} INSTALL_ROOT=${installPath} /qb /l*v ${log}" -Verb RunAs
-    }
-
-    # Check if the process started and finished successfully
-    if ($?) {
-      Write-Host "${installerName} installed at ${installPath}. See detailed log here ${log} "
-    }
-    else {
-      $ProcessExit = 1         
-    }
-    # Optionally delete the MSI file after extraction
-    Remove-Item -Path $tempMsiPath -Force
-  }
-  end {
-
-    if ($ProcessExit -eq 0) {
-        Write-Host " Success installing MSI  at $script:Date" -ForegroundColor Green
-        Write-Host "--------------------------------------" -ForegroundColor Green
-    }
-    else {
-        Write-Error "The ${installerName} installation encountered an error. See detailed log here ${log}"     
-        Write-Error " $BuildExit Failed installing MSI  at $script:Date"
-        Write-Host "--------------------------------------" -ForegroundColor Green
-        exit $ProcessExit
-    }
-    return $ProcessExit
-  }
-}
-
-function Set-InstallerEnvironment(){
-  param (
-    [string] $installPath,
-    [string] $installerName
-  )
-  $installPath
-  if (Test-Path -Path ${installPath}) {
-    $relativeScriptPath = "tools\Env.ps1"
-    # Run the .ps1 file from the installed package
-    $ps1ScriptPath = Join-Path -Path $installPath\$installerName -ChildPath $relativeScriptPath
-    Write-Host "ps1ScriptPath = $ps1ScriptPath"
-    if (Test-Path -Path $ps1ScriptPath -PathType Leaf) {
-      & $ps1ScriptPath
-    }
-    else {
-      Write-Error "Script at $relativeScriptPath not found in the installation path!"
-      exit 1
-    }
-  }
-}
-
-function Invoke-Script {
-  param(
-        # exit code
-        [Parameter(Mandatory = $false)]
-        [int32] $ProcessExit = 0
-  )
-
-  begin {
-      # Clear-Host
-      $script:Date = Get-Date -Format "dddd MM/dd/yyyy HH:mm K"
-      Write-Host "--------------------------------------" -ForegroundColor Green
-      Write-Host " Start Installation  $script:Date" -ForegroundColor Green
-  }
-  process {
-    
-    # Set default installPath if not provided
-    if (-not $installPath) {
-      $installPath = "$env:LOCALAPPDATA"
-      if ($user) {
-        $UserProfilePath = "C:\Users\$user"
-        $installPath = Join-Path -Path $UserProfilePath -ChildPath "AppData\Local"
-      }
-    }
-    Write-Verbose "installPath = $installPath"
-    $installerName = "sensing-dev"
-    $installerPostfixName = if ($InstallOpenCV) { "-no-opencv" } else { "" }
-    $script:Url = $Url
-    # Construct download URL if not provided
-<<<<<<< HEAD
-    if (-not $Url and -not $LocalInstaller) {
-=======
-    if (-not $Url -and -not $LocalInstaller) {
->>>>>>> 42594aff
-      $baseUrl = "https://github.com/Sensing-Dev/sensing-dev-installer/releases/download/"
-    
-      if (-not $version) {
-        $version = Get-LatestVersion
-      }
-    
-      if ($version -match 'v(\d+\.\d+\.\d+)(-\w+)?') {
-        $versionNum = $matches[1] 
-        Write-Output "Installing version: $version" 
-      }
-      if ($versionNum -lt "24.01.01") {
-        Write-Output "InstallOpenCV option is unsupported for this version. Please update the installer.ps1"
-        $installerPostfixName = ""
-      }
-      $downloadBase = "${baseUrl}${version}/${installerName}${installerPostfixName}-${versionNum}-win64"
-      $script:Url = if ($user) { "${downloadBase}.zip" } else { "${downloadBase}.msi" }
-      Write-Host "URL : $Url"
-    }
-
-    # Check if the URL ends with .zip or .msi and call the respective function
-    if ($Url.EndsWith("zip") -or $LocalInstaller.EndsWith("zip")) {      
-      Install-ZIP -installPath $installPath  -installerName $installerName -installerPostfixName $installerPostfixName -versionNum $versionNum  
-    }
-    elseif ($Url.EndsWith("msi") -or $LocalInstaller.EndsWith("msi") ) {
-      Install-MSI -installPath $installPath -installerName $installerName 
-    }
-    else {
-      Write-Error "Unsupported installer format."
-      $ProcessExit = 1
-    }
-    Set-InstallerEnvironment -installPath $installPath -installerName $installerName
-  }
-  end{
-    if ($ProcessExit -eq 0) {
-      Write-Host " Installation Success at $script:Date" -ForegroundColor Green
-      Write-Host "--------------------------------------" -ForegroundColor Green
-    }
-    else {
-        Write-Error " Installation Failed at $script:Date"
-        Write-Host "--------------------------------------" -ForegroundColor Green
-    }
-    exit $ProcessExit
-  }
-}
-
-#--------------------------------------------------------------
-
-Invoke-Script
-
-
+<#
+.SYNOPSIS
+Installs the Sensing SDK.
+
+.DESCRIPTION
+This script downloads and installs the Sensing SDK. You can specify a particular version or the latest version will be installed by default. It supports both .zip and .msi installers.
+
+.PARAMETER version
+Specifies the version of the Sensing SDK to be installed. Default is 'latest'.
+
+.PARAMETER user
+Specifies the username for which the Sensing SDK will be installed. This determines the installation path in the user's LOCALAPPDATA.
+
+.PARAMETER Url
+URL of the Sensing SDK installer. If not provided, the script constructs the URL based on the specified or default version.
+
+.PARAMETER installPath
+The installation path for the Sensing SDK. Default is the sensing-dev-installer directory in the user's LOCALAPPDATA.
+
+.PARAMETER InstallOpenCV
+If set, the script will also install OpenCV. This is not done by default.
+
+.EXAMPLE
+PS C:\> .\installer.ps1 -version 'v24.09.03' -user 'Admin' -Url 'http://example.com'
+
+This example demonstrates how to run the script with custom version, user, and URL values.
+
+.EXAMPLE
+PS C:\> .\installer.ps1 -InstallOpenCV
+
+This example demonstrates how to run the script with the default settings and includes the installation of OpenCV.
+
+.NOTES
+Ensure that you have the necessary permissions to install software and write to the specified directories.
+
+.LINK
+http://example.com/documentation-link
+
+#>
+
+param(
+  [string]$version,
+  [string]$user,
+  [string]$Url,
+  [string]$installPath,
+  [switch]$InstallOpenCV = $false,
+  [string]$LocalInstaller
+)
+
+function Test-WritePermission {
+  param (
+    [string]$path,
+    [string]$user = $env:USERNAME
+  )
+  if (-not $user) {
+    $user = $env:USERNAME
+  }
+  $user = "$env:USERDOMAIN\$user"
+  $writeAllowed = $false
+  $acl = Get-Acl $path
+  $securityIdentifier = New-Object System.Security.Principal.NTAccount($user)
+
+  foreach ($access in $acl.Access) {
+    if ($access.IdentityReference -eq $securityIdentifier) {
+      if (
+        ( 
+          $access.FileSystemRights -match "Write" -or 
+          $access.FileSystemRights -match "FullControl"
+        ) -and 
+        $access.AccessControlType -eq "Allow") {
+        Write-Host "$user has write permission for $path"
+        $writeAllowed = $true
+        break
+      }
+    }
+  }
+
+  if (-not $writeAllowed) {
+    Write-Host "$user needs write permission for $path"
+  }
+
+  return $writeAllowed
+}
+
+function Get-LatestVersion {
+  [CmdletBinding()]
+  param (
+    [string]$Repository = "Sensing-Dev/sensing-dev-installer"
+  )
+
+  $RepoApiUrl = "https://api.github.com/repos/$Repository/releases/latest"
+
+  try {
+    $response = Invoke-RestMethod -Uri $RepoApiUrl -Headers @{Accept = "application/vnd.github.v3+json" }
+    $latestVersion = $response.tag_name
+
+    if ($latestVersion) {
+      Write-Output $latestVersion
+    }
+    else {
+      Write-Error "Latest version not found."
+      exit 1
+    }
+  }
+  catch {
+    Write-Error "Error fetching the latest version: $_"
+    exit 1
+  }
+}
+
+function Install-ZIP(){
+  param (
+    [string] $installPath,
+    [string] $installerName,
+    [string] $installerPostfixName,
+    [string] $versionNum,
+    # exit code
+    [Parameter(Mandatory = $false)]
+    [int32] $ProcessExit = 0
+  )
+  begin {
+    # Clear-Host
+    $script:Date = Get-Date -Format "dddd MM/dd/yyyy HH:mm K"
+    Write-Host "--------------------------------------" -ForegroundColor Green
+    Write-Host " Start Installation Zip $script:Date" -ForegroundColor Green
+  }
+  process {
+    if(-not $LocalInstaller)
+    {
+      $tempZipPath = "${env:TEMP}\${installerName}.zip"
+      Invoke-WebRequest -Uri $script:Url -OutFile $tempZipPath -Verbose
+    }
+    else{
+      $tempZipPath = $LocalInstaller
+    }
+
+    Add-Type -AssemblyName System.IO.Compression.FileSystem
+
+    $tempExtractionPath = "$installPath\_tempExtraction"
+    # Create the temporary extraction directory if it doesn't exist
+    if (-not (Test-Path $tempExtractionPath)) {
+      New-Item -Path $tempExtractionPath -ItemType Directory
+    }
+    # Attempt to extract to the temporary extraction directory
+    try {
+      Expand-Archive -Path $tempZipPath -DestinationPath $tempExtractionPath 
+      Start-Sleep -Seconds 5
+      Get-ChildItem -Path $tempExtractionPath
+      # If extraction is successful, replace the old contents with the new
+      $installPath = "$installPath\$installerName"
+      if (Test-Path -Path ${installPath}) {
+        Get-ChildItem -Path $installPath -Recurse | Remove-Item -Force -Recurse
+      }
+      else {
+        New-Item -Path $installPath -ItemType Directory
+      }
+      Move-Item -Path "$tempExtractionPath\${installerName}${installerPostfixName}-${versionNum}-win64\*" -Destination $installPath -Force
+
+      # Cleanup the temporary extraction directory
+      Remove-Item -Path $tempExtractionPath -Force -Recurse
+    }
+    catch {
+      $ProcessExit = 1      
+    }    
+    # Optionally delete the ZIP file after extraction
+    Remove-Item -Path $tempZipPath -Force
+  }
+  end {
+
+    if ($ProcessExit -eq 0) {
+        Write-Host " Success installing Zip  at $script:Date" -ForegroundColor Green
+        Write-Host "--------------------------------------" -ForegroundColor Green
+    }
+    else {
+        # Optional: Cleanup the temporary extraction directory
+        Remove-Item -Path $tempExtractionPath -Force -Recurse
+        Write-Error "Extraction failed. Original contents remain unchanged."
+        Write-Error " $ProcessExit Failed installing Zip  at $script:Date"
+        Write-Host "--------------------------------------" -ForegroundColor Green
+        exit $ProcessExit
+    }
+    return $ProcessExit
+  }
+}
+
+function Install-MSI(){
+  param (
+    [string] $installPath,
+    [string] $installerName,
+    # exit code
+    [Parameter(Mandatory = $false)]
+    [int32] $ProcessExit = 0
+  )
+  begin {
+    # Clear-Host
+    $script:Date = Get-Date -Format "dddd MM/dd/yyyy HH:mm K"
+    Write-Host "--------------------------------------" -ForegroundColor Green
+    Write-Host " Start Installation MSI $script:Date" -ForegroundColor Green
+  }
+  process {
+
+    $installPath = "$installPath\$installerName"
+
+    # Download MSI to a temp location
+    if(-not $LocalInstaller){
+
+      $tempMsiPath = "${env:TEMP}\${installerName}.msi"
+      Invoke-WebRequest -Uri $script:Url -OutFile $tempMsiPath -Verbose
+    }
+    else{
+      $tempMsiPath = $LocalInstaller
+    }
+
+    $log = "${env:TEMP}\${installerName}__install.log"
+    $hasAccess = Test-WritePermission -user $user -path $installPath
+
+    if($hasAccess){
+      Start-Process -Wait -FilePath "msiexec.exe" -ArgumentList "/i ${tempMsiPath} INSTALL_ROOT=${installPath} /qb /l*v ${log}" 
+    }
+    else {
+      Start-Process -Wait -FilePath "msiexec.exe" -ArgumentList "/i ${tempMsiPath} INSTALL_ROOT=${installPath} /qb /l*v ${log}" -Verb RunAs
+    }
+
+    # Check if the process started and finished successfully
+    if ($?) {
+      Write-Host "${installerName} installed at ${installPath}. See detailed log here ${log} "
+    }
+    else {
+      $ProcessExit = 1         
+    }
+    # Optionally delete the MSI file after extraction
+    Remove-Item -Path $tempMsiPath -Force
+  }
+  end {
+
+    if ($ProcessExit -eq 0) {
+        Write-Host " Success installing MSI  at $script:Date" -ForegroundColor Green
+        Write-Host "--------------------------------------" -ForegroundColor Green
+    }
+    else {
+        Write-Error "The ${installerName} installation encountered an error. See detailed log here ${log}"     
+        Write-Error " $BuildExit Failed installing MSI  at $script:Date"
+        Write-Host "--------------------------------------" -ForegroundColor Green
+        exit $ProcessExit
+    }
+    return $ProcessExit
+  }
+}
+
+function Set-InstallerEnvironment(){
+  param (
+    [string] $installPath,
+    [string] $installerName
+  )
+  $installPath
+  if (Test-Path -Path ${installPath}) {
+    $relativeScriptPath = "tools\Env.ps1"
+    # Run the .ps1 file from the installed package
+    $ps1ScriptPath = Join-Path -Path $installPath\$installerName -ChildPath $relativeScriptPath
+    Write-Host "ps1ScriptPath = $ps1ScriptPath"
+    if (Test-Path -Path $ps1ScriptPath -PathType Leaf) {
+      & $ps1ScriptPath
+    }
+    else {
+      Write-Error "Script at $relativeScriptPath not found in the installation path!"
+      exit 1
+    }
+  } 
+}
+
+function Invoke-Script {
+  param(
+        # exit code
+        [Parameter(Mandatory = $false)]
+        [int32] $ProcessExit = 0
+  )
+
+  begin {
+      # Clear-Host
+      $script:Date = Get-Date -Format "dddd MM/dd/yyyy HH:mm K"
+      Write-Host "--------------------------------------" -ForegroundColor Green
+      Write-Host " Start Installation  $script:Date" -ForegroundColor Green
+  }
+  process {
+    
+    # Set default installPath if not provided
+    if (-not $installPath) {
+      $installPath = "$env:LOCALAPPDATA"
+      if ($user) {
+        $UserProfilePath = "C:\Users\$user"
+        $installPath = Join-Path -Path $UserProfilePath -ChildPath "AppData\Local"
+      }
+    }
+    Write-Verbose "installPath = $installPath"
+    $installerName = "sensing-dev"
+    $installerPostfixName = if ($InstallOpenCV) { "-no-opencv" } else { "" }
+    $script:Url = $Url
+    # Construct download URL if not provided
+    if (-not $Url -and -not $LocalInstaller) {
+      $baseUrl = "https://github.com/Sensing-Dev/sensing-dev-installer/releases/download/"
+    
+      if (-not $version) {
+        $version = Get-LatestVersion
+      }
+    
+      if ($version -match 'v(\d+\.\d+\.\d+)(-\w+)?') {
+        $versionNum = $matches[1] 
+        Write-Output "Installing version: $version" 
+      }
+      if ($versionNum -lt "24.01.01") {
+        Write-Output "InstallOpenCV option is unsupported for this version. Please update the installer.ps1"
+        $installerPostfixName = ""
+      }
+      $downloadBase = "${baseUrl}${version}/${installerName}${installerPostfixName}-${versionNum}-win64"
+      $script:Url = if ($user) { "${downloadBase}.zip" } else { "${downloadBase}.msi" }
+      Write-Host "URL : $Url"
+    }
+
+    # Check if the URL ends with .zip or .msi and call the respective function
+    if ($Url.EndsWith("zip") -or $LocalInstaller.EndsWith("zip")) {      
+      Install-ZIP -installPath $installPath  -installerName $installerName -installerPostfixName $installerPostfixName -versionNum $versionNum  
+    }
+    elseif ($Url.EndsWith("msi") -or $LocalInstaller.EndsWith("msi") ) {
+      Install-MSI -installPath $installPath -installerName $installerName 
+    }
+    else {
+      Write-Error "Unsupported installer format."
+      $ProcessExit = 1
+    }
+    Set-InstallerEnvironment -installPath $installPath -installerName $installerName
+  }
+  end{
+    if ($ProcessExit -eq 0) {
+      Write-Host " Installation Success at $script:Date" -ForegroundColor Green
+      Write-Host "--------------------------------------" -ForegroundColor Green
+    }
+    else {
+        Write-Error " Installation Failed at $script:Date"
+        Write-Host "--------------------------------------" -ForegroundColor Green
+    }
+    exit $ProcessExit
+  }
+}
+
+#--------------------------------------------------------------
+
+Invoke-Script
+
+