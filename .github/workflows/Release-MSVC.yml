name: Sensing dev installer Build and Release

on:
  push:
    tags:
      - "v*.*.*"  # vYY.MM.Patch example v23.08.00 etc.

jobs:
  release:
    runs-on: windows-latest
    
    steps:
      - name: Setup Python
        uses: actions/setup-python@v4.7.1
        with:
         python-version: "3.11.4"

      - name: Install Conan and PyYAML via pip
        run: |
         python -m pip install conan
         python -m pip install PyYAML

      - name: Disable Perl (remove from PATH)
        run: choco uninstall strawberryperl -n

      - name: Install WiX Toolset
        run: choco install wixtoolset -y

      - name: Checkout repository
        uses: actions/checkout@v4.1.1
        with:
          submodules: recursive

      - name: Create and enter build directory
        run: |
          cd installer
          mkdir build
          cd build

      - name: Run CMake
        working-directory: installer/build
        run: cmake -G "Visual Studio 17 2022" -A x64 ../

      - name: Build
        working-directory: installer/build
        run: cmake --build . --config Release 

      - name: Generate liscence files
        working-directory: installer/build
        run: cmake -G "Visual Studio 17 2022" -A x64 ../ 

      - name: Create package msi
        working-directory: installer/build
        run: cpack -G "WIX"

      - name: Create package zip
        working-directory: installer/build
        run: cpack -G "ZIP"

      - name: Create package without opencv
        working-directory: installer/build
        run:  cmake -G "Visual Studio 17 2022" -A x64 ../ -DOPENCV_ACTION="use_existing"

      - name: Create package msi
        working-directory: installer/build
        run: cpack -G "WIX"

      - name: Create package zip
        working-directory: installer/build
        run: cpack -G "ZIP"

      - name: Release      
        uses: softprops/action-gh-release@v1
        with:
          files: |
            installer/tools/installer*.ps1
            installer/build/*.msi
            installer/build/*.zip
        env:
          GITHUB_TOKEN: ${{ secrets.GITHUB_TOKEN }}

<<<<<<< HEAD
  test-installer-script:
      strategy:
        matrix:
          version: ["${{ github.ref_name }}"] #[this release]
          options: ["-user $env:USERNAME -InstallOpenCV ", "-user $env:USERNAME ", ""]
  
      uses: fixstars-sonali/sensing-dev-installer/.github/workflows/test-installer.yml@cd-cd/test-installer-script
      with:
        version: $
        options: $
      needs: release
        

  
      
=======
  test-installer-script-zip:   
    strategy:
      matrix:
        options: ["-user $env:USERNAME", "-user $env:USERNAME -InstallOpenCV"] 
        version: ["v23.11.01", 'current']
        exclude:
          - version: "v23.11.01"
            options: "-user $env:USERNAME -InstallOpenCV"

    runs-on: windows-latest
    needs: release
    env:
      INSTALL_PATH: "$env:LOCALAPPDATA"
      SDK_NAME : "sensing-dev"
      VERSION : ${{ matrix.version == 'current' && github.ref_name || matrix.version}}

    steps:     
    - name: Create and enter build directory
      run: |
        mkdir build
        cd build
    - name: Download installer
      working-directory: build
      run: |
        $url = "https://github.com/${{ github.repository }}/releases/download/${{ env.VERSION }}/installer.ps1"
        # $url = "https://github.com/Sensing-Dev/sensing-dev-installer/releases/download/${{ env.VERSION }}/installer.ps1"
        Invoke-WebRequest $url -OutFile .\installer.ps1
    
    - name: Test help
      working-directory: build
      run: |          
        Get-Help .\installer.ps1 -full

    - name: Check installations 
      working-directory: build
      run: |
        try { 
            Get-Package sensing-dev            
            Write-Error "Package exists" 
          } 
        catch { 
            Write-Host $_
          }

    - name: Installation using ZIP
      working-directory: build
      run: |
        Write-Host "USERNAME = $env:USERNAME"
        powershell.exe -ExecutionPolicy Bypass -File .\installer.ps1 -version ${{ env.VERSION }} ${{ matrix.options }}          
    
    - name: Test Env instaltion ZIP 
      working-directory: build          
      run: |
        $expected_install_path = Join-Path -Path "${{ env.INSTALL_PATH }}" -ChildPath "${{ env.SDK_NAME }}"
        Write-Host "expected_install_path : $expected_install_path"
        $GST_PLUGIN_PATH =  [Environment]::GetEnvironmentVariable("GST_PLUGIN_PATH", "User")
        Write-Host GST_PLUGIN_PATH = $GST_PLUGIN_PATH
        if(${expected_install_path} -eq ${GST_PLUGIN_PATH}){
          $env:GST_PLUGIN_PATH=${GST_PLUGIN_PATH}
        }
        else {
          Write-Error "env:GST_PLUGIN_PATH required environment variable are not set"
        }
        $SENSING_DEV_ROOT= [Environment]::GetEnvironmentVariable("SENSING_DEV_ROOT", "User")
        Write-Host SENSING_DEV_ROOT = $SENSING_DEV_ROOT
        if(${expected_install_path} -eq ${SENSING_DEV_ROOT}){
          $env:SENSING_DEV_ROOT=${SENSING_DEV_ROOT}
        }
        else {
          Write-Error "env:SENSING_DEV_ROOT required environment variable are not set"
        }
        $PATH =  [Environment]::GetEnvironmentVariable("PATH", "User")
        Write-Host PATH = $PATH
        $BinPATH = Join-Path -Path "$expected_install_path" -ChildPath "bin"
        if($PATH -split ";" -contains $BinPATH)
        {
          $env:PATH="$env:PATH;$PATH"
        }
        else {
          Write-Error "env:PATH Does not contain '$BinPATH'"
        }
        $PYTHONPATH= [Environment]::GetEnvironmentVariable("PYTHONPATH", "User")
        Write-Host PYTHONPATH = $PYTHONPATH

    - name: Test files instaltion ZIP 
      working-directory: build          
      run: |
        $SENSING_DEV_ROOT= [Environment]::GetEnvironmentVariable("SENSING_DEV_ROOT", "User")
        $env:SENSING_DEV_ROOT=${SENSING_DEV_ROOT}
        tree $env:SENSING_DEV_ROOT /a
        echo "::group::bin"
        tree $env:SENSING_DEV_ROOT/bin /f /a
        echo "::endgroup::"
        echo "::group::include"
        tree $env:SENSING_DEV_ROOT/include /f /a
        echo "::endgroup::"
        echo "::group::lib"
        tree $env:SENSING_DEV_ROOT/lib /f /a
        echo "::endgroup::"
        echo "::group::license"
        tree $env:SENSING_DEV_ROOT/license /f /a
        echo "::endgroup::"
        echo "::group::share"
        tree $env:SENSING_DEV_ROOT/share /f /a
        echo "::endgroup::"
        echo "::group::tools"
        tree $env:SENSING_DEV_ROOT/tools /f /a
        echo "::endgroup::"
        
    - name: Test installation arv-tool
      run: |
        $PATH =  [Environment]::GetEnvironmentVariable("PATH", "User")
        Write-Host PATH = $PATH        
        $env:PATH="$env:PATH;$PATH"
        & arv-tool-0.8.exe

    - name: Uninstallation
      working-directory: build
      run: |
        $SENSING_DEV_ROOT= [Environment]::GetEnvironmentVariable("SENSING_DEV_ROOT", "User")
        $env:SENSING_DEV_ROOT=${SENSING_DEV_ROOT}
        Remove-Item "$env:SENSING_DEV_ROOT" -Recurse -Force

>>>>>>> 42594aff





<|MERGE_RESOLUTION|>--- conflicted
+++ resolved
@@ -1,227 +1,209 @@
-name: Sensing dev installer Build and Release
-
-on:
-  push:
-    tags:
-      - "v*.*.*"  # vYY.MM.Patch example v23.08.00 etc.
-
-jobs:
-  release:
-    runs-on: windows-latest
-    
-    steps:
-      - name: Setup Python
-        uses: actions/setup-python@v4.7.1
-        with:
-         python-version: "3.11.4"
-
-      - name: Install Conan and PyYAML via pip
-        run: |
-         python -m pip install conan
-         python -m pip install PyYAML
-
-      - name: Disable Perl (remove from PATH)
-        run: choco uninstall strawberryperl -n
-
-      - name: Install WiX Toolset
-        run: choco install wixtoolset -y
-
-      - name: Checkout repository
-        uses: actions/checkout@v4.1.1
-        with:
-          submodules: recursive
-
-      - name: Create and enter build directory
-        run: |
-          cd installer
-          mkdir build
-          cd build
-
-      - name: Run CMake
-        working-directory: installer/build
-        run: cmake -G "Visual Studio 17 2022" -A x64 ../
-
-      - name: Build
-        working-directory: installer/build
-        run: cmake --build . --config Release 
-
-      - name: Generate liscence files
-        working-directory: installer/build
-        run: cmake -G "Visual Studio 17 2022" -A x64 ../ 
-
-      - name: Create package msi
-        working-directory: installer/build
-        run: cpack -G "WIX"
-
-      - name: Create package zip
-        working-directory: installer/build
-        run: cpack -G "ZIP"
-
-      - name: Create package without opencv
-        working-directory: installer/build
-        run:  cmake -G "Visual Studio 17 2022" -A x64 ../ -DOPENCV_ACTION="use_existing"
-
-      - name: Create package msi
-        working-directory: installer/build
-        run: cpack -G "WIX"
-
-      - name: Create package zip
-        working-directory: installer/build
-        run: cpack -G "ZIP"
-
-      - name: Release      
-        uses: softprops/action-gh-release@v1
-        with:
-          files: |
-            installer/tools/installer*.ps1
-            installer/build/*.msi
-            installer/build/*.zip
-        env:
-          GITHUB_TOKEN: ${{ secrets.GITHUB_TOKEN }}
-
-<<<<<<< HEAD
-  test-installer-script:
-      strategy:
-        matrix:
-          version: ["${{ github.ref_name }}"] #[this release]
-          options: ["-user $env:USERNAME -InstallOpenCV ", "-user $env:USERNAME ", ""]
-  
-      uses: fixstars-sonali/sensing-dev-installer/.github/workflows/test-installer.yml@cd-cd/test-installer-script
-      with:
-        version: $
-        options: $
-      needs: release
-        
-
-  
-      
-=======
-  test-installer-script-zip:   
-    strategy:
-      matrix:
-        options: ["-user $env:USERNAME", "-user $env:USERNAME -InstallOpenCV"] 
-        version: ["v23.11.01", 'current']
-        exclude:
-          - version: "v23.11.01"
-            options: "-user $env:USERNAME -InstallOpenCV"
-
-    runs-on: windows-latest
-    needs: release
-    env:
-      INSTALL_PATH: "$env:LOCALAPPDATA"
-      SDK_NAME : "sensing-dev"
-      VERSION : ${{ matrix.version == 'current' && github.ref_name || matrix.version}}
-
-    steps:     
-    - name: Create and enter build directory
-      run: |
-        mkdir build
-        cd build
-    - name: Download installer
-      working-directory: build
-      run: |
-        $url = "https://github.com/${{ github.repository }}/releases/download/${{ env.VERSION }}/installer.ps1"
-        # $url = "https://github.com/Sensing-Dev/sensing-dev-installer/releases/download/${{ env.VERSION }}/installer.ps1"
-        Invoke-WebRequest $url -OutFile .\installer.ps1
-    
-    - name: Test help
-      working-directory: build
-      run: |          
-        Get-Help .\installer.ps1 -full
-
-    - name: Check installations 
-      working-directory: build
-      run: |
-        try { 
-            Get-Package sensing-dev            
-            Write-Error "Package exists" 
-          } 
-        catch { 
-            Write-Host $_
-          }
-
-    - name: Installation using ZIP
-      working-directory: build
-      run: |
-        Write-Host "USERNAME = $env:USERNAME"
-        powershell.exe -ExecutionPolicy Bypass -File .\installer.ps1 -version ${{ env.VERSION }} ${{ matrix.options }}          
-    
-    - name: Test Env instaltion ZIP 
-      working-directory: build          
-      run: |
-        $expected_install_path = Join-Path -Path "${{ env.INSTALL_PATH }}" -ChildPath "${{ env.SDK_NAME }}"
-        Write-Host "expected_install_path : $expected_install_path"
-        $GST_PLUGIN_PATH =  [Environment]::GetEnvironmentVariable("GST_PLUGIN_PATH", "User")
-        Write-Host GST_PLUGIN_PATH = $GST_PLUGIN_PATH
-        if(${expected_install_path} -eq ${GST_PLUGIN_PATH}){
-          $env:GST_PLUGIN_PATH=${GST_PLUGIN_PATH}
-        }
-        else {
-          Write-Error "env:GST_PLUGIN_PATH required environment variable are not set"
-        }
-        $SENSING_DEV_ROOT= [Environment]::GetEnvironmentVariable("SENSING_DEV_ROOT", "User")
-        Write-Host SENSING_DEV_ROOT = $SENSING_DEV_ROOT
-        if(${expected_install_path} -eq ${SENSING_DEV_ROOT}){
-          $env:SENSING_DEV_ROOT=${SENSING_DEV_ROOT}
-        }
-        else {
-          Write-Error "env:SENSING_DEV_ROOT required environment variable are not set"
-        }
-        $PATH =  [Environment]::GetEnvironmentVariable("PATH", "User")
-        Write-Host PATH = $PATH
-        $BinPATH = Join-Path -Path "$expected_install_path" -ChildPath "bin"
-        if($PATH -split ";" -contains $BinPATH)
-        {
-          $env:PATH="$env:PATH;$PATH"
-        }
-        else {
-          Write-Error "env:PATH Does not contain '$BinPATH'"
-        }
-        $PYTHONPATH= [Environment]::GetEnvironmentVariable("PYTHONPATH", "User")
-        Write-Host PYTHONPATH = $PYTHONPATH
-
-    - name: Test files instaltion ZIP 
-      working-directory: build          
-      run: |
-        $SENSING_DEV_ROOT= [Environment]::GetEnvironmentVariable("SENSING_DEV_ROOT", "User")
-        $env:SENSING_DEV_ROOT=${SENSING_DEV_ROOT}
-        tree $env:SENSING_DEV_ROOT /a
-        echo "::group::bin"
-        tree $env:SENSING_DEV_ROOT/bin /f /a
-        echo "::endgroup::"
-        echo "::group::include"
-        tree $env:SENSING_DEV_ROOT/include /f /a
-        echo "::endgroup::"
-        echo "::group::lib"
-        tree $env:SENSING_DEV_ROOT/lib /f /a
-        echo "::endgroup::"
-        echo "::group::license"
-        tree $env:SENSING_DEV_ROOT/license /f /a
-        echo "::endgroup::"
-        echo "::group::share"
-        tree $env:SENSING_DEV_ROOT/share /f /a
-        echo "::endgroup::"
-        echo "::group::tools"
-        tree $env:SENSING_DEV_ROOT/tools /f /a
-        echo "::endgroup::"
-        
-    - name: Test installation arv-tool
-      run: |
-        $PATH =  [Environment]::GetEnvironmentVariable("PATH", "User")
-        Write-Host PATH = $PATH        
-        $env:PATH="$env:PATH;$PATH"
-        & arv-tool-0.8.exe
-
-    - name: Uninstallation
-      working-directory: build
-      run: |
-        $SENSING_DEV_ROOT= [Environment]::GetEnvironmentVariable("SENSING_DEV_ROOT", "User")
-        $env:SENSING_DEV_ROOT=${SENSING_DEV_ROOT}
-        Remove-Item "$env:SENSING_DEV_ROOT" -Recurse -Force
-
->>>>>>> 42594aff
-
-
-
-
-
+name: Sensing dev installer Build and Release
+
+on:
+  push:
+    tags:
+      - "v*.*.*"  # vYY.MM.Patch example v23.08.00 etc.
+
+jobs:
+  release:
+    runs-on: windows-latest
+    
+    steps:
+      - name: Setup Python
+        uses: actions/setup-python@v4.7.1
+        with:
+         python-version: "3.11.4"
+
+      - name: Install Conan and PyYAML via pip
+        run: |
+         python -m pip install conan
+         python -m pip install PyYAML
+
+      - name: Disable Perl (remove from PATH)
+        run: choco uninstall strawberryperl -n
+
+      - name: Install WiX Toolset
+        run: choco install wixtoolset -y
+
+      - name: Checkout repository
+        uses: actions/checkout@v4.1.1
+        with:
+          submodules: recursive
+
+      - name: Create and enter build directory
+        run: |
+          cd installer
+          mkdir build
+          cd build
+
+      - name: Run CMake
+        working-directory: installer/build
+        run: cmake -G "Visual Studio 17 2022" -A x64 ../
+
+      - name: Build
+        working-directory: installer/build
+        run: cmake --build . --config Release 
+
+      - name: Generate liscence files
+        working-directory: installer/build
+        run: cmake -G "Visual Studio 17 2022" -A x64 ../ 
+
+      - name: Create package msi
+        working-directory: installer/build
+        run: cpack -G "WIX"
+
+      - name: Create package zip
+        working-directory: installer/build
+        run: cpack -G "ZIP"
+
+      - name: Create package without opencv
+        working-directory: installer/build
+        run:  cmake -G "Visual Studio 17 2022" -A x64 ../ -DOPENCV_ACTION="use_existing"
+
+      - name: Create package msi
+        working-directory: installer/build
+        run: cpack -G "WIX"
+
+      - name: Create package zip
+        working-directory: installer/build
+        run: cpack -G "ZIP"
+
+      - name: Release      
+        uses: softprops/action-gh-release@v1
+        with:
+          files: |
+            installer/tools/installer*.ps1
+            installer/build/*.msi
+            installer/build/*.zip
+        env:
+          GITHUB_TOKEN: ${{ secrets.GITHUB_TOKEN }}
+
+  test-installer-script-zip:   
+    strategy:
+      matrix:
+        options: ["-user $env:USERNAME", "-user $env:USERNAME -InstallOpenCV"] 
+        version: ["v23.11.01", 'current']
+        exclude:
+          - version: "v23.11.01"
+            options: "-user $env:USERNAME -InstallOpenCV"
+
+    runs-on: windows-latest
+    needs: release
+    env:
+      INSTALL_PATH: "$env:LOCALAPPDATA"
+      SDK_NAME : "sensing-dev"
+      VERSION : ${{ matrix.version == 'current' && github.ref_name || matrix.version}}
+
+    steps:     
+    - name: Create and enter build directory
+      run: |
+        mkdir build
+        cd build
+    - name: Download installer
+      working-directory: build
+      run: |
+        $url = "https://github.com/${{ github.repository }}/releases/download/${{ env.VERSION }}/installer.ps1"
+        # $url = "https://github.com/Sensing-Dev/sensing-dev-installer/releases/download/${{ env.VERSION }}/installer.ps1"
+        Invoke-WebRequest $url -OutFile .\installer.ps1
+    
+    - name: Test help
+      working-directory: build
+      run: |          
+        Get-Help .\installer.ps1 -full
+
+    - name: Check installations 
+      working-directory: build
+      run: |
+        try { 
+            Get-Package sensing-dev            
+            Write-Error "Package exists" 
+          } 
+        catch { 
+            Write-Host $_
+          }
+
+    - name: Installation using ZIP
+      working-directory: build
+      run: |
+        Write-Host "USERNAME = $env:USERNAME"
+        powershell.exe -ExecutionPolicy Bypass -File .\installer.ps1 -version ${{ env.VERSION }} ${{ matrix.options }}          
+    
+    - name: Test Env instaltion ZIP 
+      working-directory: build          
+      run: |
+        $expected_install_path = Join-Path -Path "${{ env.INSTALL_PATH }}" -ChildPath "${{ env.SDK_NAME }}"
+        Write-Host "expected_install_path : $expected_install_path"
+        $GST_PLUGIN_PATH =  [Environment]::GetEnvironmentVariable("GST_PLUGIN_PATH", "User")
+        Write-Host GST_PLUGIN_PATH = $GST_PLUGIN_PATH
+        if(${expected_install_path} -eq ${GST_PLUGIN_PATH}){
+          $env:GST_PLUGIN_PATH=${GST_PLUGIN_PATH}
+        }
+        else {
+          Write-Error "env:GST_PLUGIN_PATH required environment variable are not set"
+        }
+        $SENSING_DEV_ROOT= [Environment]::GetEnvironmentVariable("SENSING_DEV_ROOT", "User")
+        Write-Host SENSING_DEV_ROOT = $SENSING_DEV_ROOT
+        if(${expected_install_path} -eq ${SENSING_DEV_ROOT}){
+          $env:SENSING_DEV_ROOT=${SENSING_DEV_ROOT}
+        }
+        else {
+          Write-Error "env:SENSING_DEV_ROOT required environment variable are not set"
+        }
+        $PATH =  [Environment]::GetEnvironmentVariable("PATH", "User")
+        Write-Host PATH = $PATH
+        $BinPATH = Join-Path -Path "$expected_install_path" -ChildPath "bin"
+        if($PATH -split ";" -contains $BinPATH)
+        {
+          $env:PATH="$env:PATH;$PATH"
+        }
+        else {
+          Write-Error "env:PATH Does not contain '$BinPATH'"
+        }
+        $PYTHONPATH= [Environment]::GetEnvironmentVariable("PYTHONPATH", "User")
+        Write-Host PYTHONPATH = $PYTHONPATH
+
+    - name: Test files instaltion ZIP 
+      working-directory: build          
+      run: |
+        $SENSING_DEV_ROOT= [Environment]::GetEnvironmentVariable("SENSING_DEV_ROOT", "User")
+        $env:SENSING_DEV_ROOT=${SENSING_DEV_ROOT}
+        tree $env:SENSING_DEV_ROOT /a
+        echo "::group::bin"
+        tree $env:SENSING_DEV_ROOT/bin /f /a
+        echo "::endgroup::"
+        echo "::group::include"
+        tree $env:SENSING_DEV_ROOT/include /f /a
+        echo "::endgroup::"
+        echo "::group::lib"
+        tree $env:SENSING_DEV_ROOT/lib /f /a
+        echo "::endgroup::"
+        echo "::group::license"
+        tree $env:SENSING_DEV_ROOT/license /f /a
+        echo "::endgroup::"
+        echo "::group::share"
+        tree $env:SENSING_DEV_ROOT/share /f /a
+        echo "::endgroup::"
+        echo "::group::tools"
+        tree $env:SENSING_DEV_ROOT/tools /f /a
+        echo "::endgroup::"
+        
+    - name: Test installation arv-tool
+      run: |
+        $PATH =  [Environment]::GetEnvironmentVariable("PATH", "User")
+        Write-Host PATH = $PATH        
+        $env:PATH="$env:PATH;$PATH"
+        & arv-tool-0.8.exe
+
+    - name: Uninstallation
+      working-directory: build
+      run: |
+        $SENSING_DEV_ROOT= [Environment]::GetEnvironmentVariable("SENSING_DEV_ROOT", "User")
+        $env:SENSING_DEV_ROOT=${SENSING_DEV_ROOT}
+        Remove-Item "$env:SENSING_DEV_ROOT" -Recurse -Force
+
+
+
+
+
+